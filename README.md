--- conflicted
+++ resolved
@@ -91,13 +91,8 @@
 
 ```bash
 # Clone the repository
-<<<<<<< HEAD
-git clone https://github.com/amogusdrip285/Scribe-Ledger.git
-cd Scribe-Ledger
-=======
 git clone https://github.com/hyra-network/simple-scribe-ledger.git
 cd simple-scribe-ledger
->>>>>>> 14a6b3ef
 
 # Build the project
 cargo build --release
@@ -296,11 +291,11 @@
 The embedded Sled database provides high-performance local storage:
 
 ```rust
-use hyra_scribe_ledger::HyraScribeLedger;
+use hyra_scribe_ledger::SimpleScribeLedger;
 
 fn main() -> anyhow::Result<()> {
     // Create a new storage instance
-    let ledger = HyraScribeLedger::new("./my_data")?;
+    let ledger = SimpleScribeLedger::new("./my_data")?;
     
     // Store data
     ledger.put("user:alice", "Alice Smith")?;
@@ -510,9 +505,9 @@
 **Ledger Verification Methods:**
 
 ```rust
-use hyra_scribe_ledger::HyraScribeLedger;
-
-let ledger = HyraScribeLedger::temp()?;
+use hyra_scribe_ledger::SimpleScribeLedger;
+
+let ledger = SimpleScribeLedger::temp()?;
 ledger.put("alice", "data1")?;
 ledger.put("bob", "data2")?;
 
@@ -1068,9 +1063,9 @@
 - **Pre-allocated Buffers:** Reduced allocation overhead
 
 ```rust
-use hyra_scribe_ledger::HyraScribeLedger;
-
-let ledger = HyraScribeLedger::temp()?;
+use hyra_scribe_ledger::SimpleScribeLedger;
+
+let ledger = SimpleScribeLedger::temp()?;
 
 // Use bincode for complex data structures
 #[derive(serde::Serialize, serde::Deserialize)]
@@ -1112,7 +1107,7 @@
 
 ```rust
 // Batch writes
-let mut batch = HyraScribeLedger::new_batch();
+let mut batch = SimpleScribeLedger::new_batch();
 for i in 0..1000 {
     batch.insert(format!("key{}", i).as_bytes(), b"value");
 }
