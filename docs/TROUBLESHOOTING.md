# Troubleshooting Guide

Common issues and solutions for Hyra Scribe Ledger.

## Table of Contents

- [Connection Issues](#connection-issues)
- [Authentication Problems](#authentication-problems)
- [Performance Issues](#performance-issues)
- [Cluster Problems](#cluster-problems)
- [Storage Issues](#storage-issues)
- [TLS/SSL Issues](#tlsssl-issues)
- [Debug Logging](#debug-logging)

## Connection Issues

### Cannot Connect to Node

**Symptoms:**
- `Connection refused` errors
- `No route to host` errors
- Timeouts when connecting

**Diagnostics:**

```bash
# Check if service is running
sudo systemctl status scribe-node

# Check if port is listening
sudo netstat -tlnp | grep 8001

# Test local connectivity
curl http://localhost:8001/health

# Test network connectivity
telnet node1 8001
```

**Solutions:**

1. **Service not running:**
   ```bash
   sudo systemctl start scribe-node
   sudo systemctl status scribe-node
   ```

2. **Firewall blocking:**
   ```bash
   # Check firewall rules
   sudo iptables -L -n
   
   # Allow traffic on required ports
   sudo firewall-cmd --permanent --add-port=8001/tcp
   sudo firewall-cmd --permanent --add-port=9001/tcp
   sudo firewall-cmd --reload
   ```

3. **Wrong bind address:**
   ```toml
   # config.toml - bind to all interfaces
   [network]
   listen_addr = "0.0.0.0"  # not "127.0.0.1"
   ```

4. **SELinux blocking:**
   ```bash
   # Temporarily set to permissive
   sudo setenforce 0
   
   # Check for denials
   sudo ausearch -m avc -ts recent
   ```

### Intermittent Connection Drops

**Symptoms:**
- Connections drop randomly
- Request timeouts

**Diagnostics:**

```bash
# Check network interface
sudo ethtool eth0

# Check for packet loss
ping -c 100 node1

# Monitor connections
sudo tcpdump -i eth0 port 8001
```

**Solutions:**

1. **Network instability:**
   - Check network hardware
   - Increase TCP timeouts
   - Enable TCP keepalive

2. **Resource exhaustion:**
   ```bash
   # Check open file descriptors
   sudo lsof -p $(pgrep scribe-node) | wc -l
   
   # Increase limits if needed
   ulimit -n 65536
   ```

## Authentication Problems

### "Authentication required" Error

**Symptoms:**
```json
{"error": "Authentication required. Provide API key via Authorization: Bearer <token> or X-API-Key: <key>"}
```

**Solutions:**

1. **Missing API key:**
   ```bash
   # Add API key header
   curl -H "X-API-Key: your-key-here" http://localhost:8001/data
   
   # Or use Bearer token
   curl -H "Authorization: Bearer your-key-here" http://localhost:8001/data
   ```

2. **Authentication disabled but required:**
   ```toml
   # config.toml - enable auth
   [security.auth]
   enabled = true
   ```

### "Invalid API key" Error

**Symptoms:**
```json
{"error": "Invalid API key"}
```

**Solutions:**

1. **Check API key is correct:**
   ```bash
   # Verify key in configuration
   grep -A 5 'ADMIN_API_KEY' /etc/scribe-ledger/api-keys.env
   ```

2. **Key not loaded:**
   ```bash
   # Restart service to reload configuration
   sudo systemctl restart scribe-node
   ```

3. **Typo in API key:**
   - Copy-paste the key to avoid typos
   - Check for extra whitespace

### "Insufficient permissions" Error

**Symptoms:**
```json
{"error": "Insufficient permissions. Required: Write"}
```

**Solutions:**

1. **Using read-only key for write operations:**
   ```bash
   # Use write or admin key
   curl -H "X-API-Key: write-or-admin-key" \
     -X PUT http://localhost:8001/data \
     -d '{"value": "test"}'
   ```

2. **Check role permissions:**
   - Read-only: GET only
   - Read-write: GET, PUT
   - Admin: GET, PUT, DELETE, cluster/metrics access

## Performance Issues

### High Latency

**Symptoms:**
- P99 latency > 1000ms
- Slow response times

**Diagnostics:**

```bash
# Check system load
uptime
top -b -n 1

# Check I/O wait
iostat -x 1 10

# Check disk latency
sudo iotop -o

# Profile with perf
sudo perf record -g -p $(pgrep scribe-node)
sudo perf report
```

**Solutions:**

1. **High disk I/O:**
   ```toml
   # Increase cache size
   [storage]
   max_cache_size = 536870912  # 512MB
   ```

2. **CPU bottleneck:**
   - Increase worker threads
   - Distribute load across nodes
   - Scale horizontally

3. **Network latency:**
   ```bash
   # Check network latency between nodes
   ping -c 100 node2
   
   # Reduce timeouts if needed
   ```

4. **Large batch sizes:**
   ```toml
   # Reduce batch size
   [performance]
   batch_size = 50  # Smaller batches
   ```

### Rate Limiting Triggered

**Symptoms:**
```json
{"error": "Rate limit exceeded. Try again later."}
```

**Solutions:**

1. **Legitimate traffic spike:**
   ```toml
   # Increase rate limits
   [security.rate_limit]
   max_requests = 2000
   burst_size = 200
   ```

2. **Multiple clients with same API key:**
   - Use separate API keys per client
   - Rate limits are per client ID

3. **Implement backoff and retry:**
   ```bash
   # Exponential backoff example
   for i in 1 2 4 8 16; do
     if curl -H "X-API-Key: key" http://localhost:8001/data; then
       break
     fi
     sleep $i
   done
   ```

### Memory Issues

**Symptoms:**
- OOM killer events
- Swap usage high
- Process crashes

**Diagnostics:**

```bash
# Check memory usage
free -h

# Monitor process memory
sudo pmap -x $(pgrep scribe-node)

# Check for memory leaks
valgrind --leak-check=full ./scribe-node
```

**Solutions:**

1. **Reduce cache size:**
   ```toml
   [storage]
   max_cache_size = 134217728  # 128MB
   ```

2. **Add swap space:**
   ```bash
   sudo dd if=/dev/zero of=/swapfile bs=1G count=4
   sudo chmod 600 /swapfile
   sudo mkswap /swapfile
   sudo swapon /swapfile
   ```

3. **Increase system memory:**
   - Add more RAM
   - Use larger instance type

## Cluster Problems

### Cannot Form Cluster

**Symptoms:**
- Nodes cannot see each other
- Cluster initialization fails

**Diagnostics:**

```bash
# Check cluster members
curl http://node1:8001/cluster/nodes

# Check cluster status
curl http://node1:8001/cluster/info

# Check network connectivity
for node in node{1..3}; do
  ping -c 3 $node
done
```

**Solutions:**

1. **Network isolation:**
   ```bash
   # Verify nodes can reach each other
   ssh node1 'curl http://node2:8090/health'
   ssh node2 'curl http://node3:8100/health'
   ```

2. **Wrong node addresses:**
   ```toml
   # Verify addresses in config.toml
   [node]
   address = "10.0.1.10:8001"  # Must be reachable by other nodes
   ```

3. **Raft ports blocked:**
   ```bash
   # Open Raft TCP ports
   sudo firewall-cmd --permanent --add-port=8081-8083/tcp
   sudo firewall-cmd --reload
   ```

### Split Brain Scenario

**Symptoms:**
- Multiple leaders
- Inconsistent data
- Cluster cannot reach consensus

**Diagnostics:**

```bash
# Check leader on each node
for node in node{1..3}; do
  echo "$node:"
  curl -s http://$node:8001/cluster/leader/info
done
```

**Solutions:**

1. **Stop minority partition:**
   ```bash
   # If you have 2 partitions, stop the smaller one
   ssh isolated-node 'sudo systemctl stop scribe-node'
   ```

2. **Restore network connectivity:**
   - Fix network issues
   - Wait for automatic recovery

3. **Restart cluster if needed:**
   ```bash
   # Stop all nodes
   for node in node{1..3}; do
     ssh $node 'sudo systemctl stop scribe-node'
   done
   
   # Start from backup or reinitialize
   ```

### Node Cannot Rejoin Cluster

**Symptoms:**
- Node starts but doesn't join cluster
- Logs show connection errors

**Diagnostics:**

```bash
# Check node logs
sudo journalctl -u scribe-node -f

# Verify node is reachable
curl http://rejoining-node:8001/health

# Check cluster membership
curl http://leader:8001/cluster/nodes
```

**Solutions:**

1. **Stale node data:**
   ```bash
   # Clear data and let it resync
   sudo systemctl stop scribe-node
   sudo rm -rf /var/lib/scribe-ledger/*
   sudo systemctl start scribe-node
   ```

2. **Re-add to cluster:**
   ```bash
   curl -X POST http://leader:8001/cluster/nodes/add \
     -H 'X-API-Key: admin-key' \
     -d '{"node_id": 2, "address": "10.0.1.11:8002"}'
   ```

## Storage Issues

### Disk Full

**Symptoms:**
```
Error: No space left on device
```

**Solutions:**

1. **Free up space:**
   ```bash
   # Check disk usage
   df -h
   
   # Find large files
   sudo du -h /var/lib/scribe-ledger | sort -h | tail -20
   
   # Clean up old logs
   sudo journalctl --vacuum-time=7d
   ```

2. **Archive old data to S3:**
   ```bash
   # Trigger archival (if configured)
   curl -X POST http://localhost:8001/admin/archive \
     -H 'X-API-Key: admin-key'
   ```

3. **Expand storage:**
   - Add new volume
   - Resize existing volume
   - Migrate to larger instance

### Data Corruption

**Symptoms:**
- Merkle verification fails
- Storage errors in logs
- Cannot read data

**Diagnostics:**

```bash
# Check Merkle root
curl http://localhost:8001/verify/key

# Check storage integrity
sudo -u scribe-ledger /usr/local/bin/scribe-node --check-db
```

**Solutions:**

1. **Restore from backup:**
   ```bash
   sudo systemctl stop scribe-node
   sudo rm -rf /var/lib/scribe-ledger/*
   sudo tar -xzf /backup/latest-backup.tar.gz -C /
   sudo systemctl start scribe-node
   ```

2. **Resync from cluster:**
   ```bash
   # Clear corrupt data and let cluster replicate
   sudo systemctl stop scribe-node
   sudo rm -rf /var/lib/scribe-ledger/*
   sudo systemctl start scribe-node
   ```

## TLS/SSL Issues

### Certificate Errors

**Symptoms:**
```
SSL certificate problem: self signed certificate
```

**Solutions:**

1. **Accept self-signed cert (development only):**
   ```bash
   curl -k https://localhost:8001/health  # -k to ignore cert errors
   ```

2. **Use proper CA certificate:**
   ```bash
   curl --cacert /path/to/ca.crt https://localhost:8001/health
   ```

3. **Add cert to trust store:**
   ```bash
   sudo cp ca.crt /usr/local/share/ca-certificates/
   sudo update-ca-certificates
   ```

### Certificate Expired

**Symptoms:**
```
certificate has expired or is not yet valid
```

**Solutions:**

```bash
# Check certificate expiry
openssl x509 -in /etc/scribe-ledger/certs/server.crt -noout -dates

# Renew certificate
sudo certbot renew  # If using Let's Encrypt

# Or generate new certificate
openssl req -x509 -newkey rsa:4096 -keyout server.key \
  -out server.crt -days 365 -nodes

# Restart service
sudo systemctl restart scribe-node
```

### Mutual TLS Authentication Fails

**Symptoms:**
```
client certificate required
```

**Solutions:**

1. **Provide client certificate:**
   ```bash
   curl --cert client.crt --key client.key \
     https://localhost:8001/health
   ```

2. **Disable mutual TLS (if not needed):**
   ```toml
   [security.tls]
   require_client_cert = false
   ```

## Debug Logging

### Enable Debug Logging

**Via Environment Variable:**
```bash
export RUST_LOG=debug
sudo -E systemctl restart scribe-node
```

**Via Configuration:**
```toml
[logging]
level = "debug"
```

### View Logs

```bash
# Follow logs in real-time
sudo journalctl -u scribe-node -f

# Last 100 lines
sudo journalctl -u scribe-node -n 100

# Filter by time
sudo journalctl -u scribe-node --since "1 hour ago"

# Search for errors
sudo journalctl -u scribe-node | grep ERROR

# View file logs (if enabled)
tail -f /var/log/scribe-ledger/scribe.log
```

### Collect Diagnostic Bundle

```bash
#!/bin/bash
# collect-diagnostics.sh

mkdir -p /tmp/scribe-diagnostics
cd /tmp/scribe-diagnostics

# System info
uname -a > system-info.txt
free -h >> system-info.txt
df -h >> system-info.txt

# Service status
sudo systemctl status scribe-node > service-status.txt

# Logs
sudo journalctl -u scribe-node -n 1000 > service-logs.txt

# Configuration
sudo cp /etc/scribe-ledger/config.toml config.toml

# Metrics
curl http://localhost:8001/metrics > metrics.txt

# Cluster info
curl http://localhost:8001/cluster/info > cluster-info.txt

# Create tarball
tar -czf ../scribe-diagnostics-$(date +%Y%m%d-%H%M%S).tar.gz .
```

## Getting Help

If you cannot resolve an issue:

<<<<<<< HEAD
1. **Check GitHub Issues:** https://github.com/amogusdrip285/Scribe-Ledger/issues
=======
1. **Check GitHub Issues:** https://github.com/hyra-network/simple-scribe-ledger/issues
>>>>>>> 14a6b3ef
2. **Create New Issue:** Include diagnostic bundle and reproduction steps
3. **Community Support:** Join the discussion forum
4. **Commercial Support:** Contact support@hyra-network.com

## Additional Resources

- [Deployment Guide](DEPLOYMENT.md)
- [Operations Runbook](OPERATIONS.md)
- [Configuration Reference](CONFIGURATION.md)
- [Performance Tuning Guide](docs/PERFORMANCE_OPTIMIZATIONS.md)<|MERGE_RESOLUTION|>--- conflicted
+++ resolved
@@ -643,11 +643,7 @@
 
 If you cannot resolve an issue:
 
-<<<<<<< HEAD
-1. **Check GitHub Issues:** https://github.com/amogusdrip285/Scribe-Ledger/issues
-=======
 1. **Check GitHub Issues:** https://github.com/hyra-network/simple-scribe-ledger/issues
->>>>>>> 14a6b3ef
 2. **Create New Issue:** Include diagnostic bundle and reproduction steps
 3. **Community Support:** Join the discussion forum
 4. **Commercial Support:** Contact support@hyra-network.com
